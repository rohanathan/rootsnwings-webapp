"use client";
import { useState, useEffect, useRef } from "react";
import Head from "next/head";
import MentorSideBase from "@/components/MentorSideBase";
import { calculateTotalHoursTaught, getUpcomingSessionsCount, navItems } from "@/app/utils/index";
import axios from "axios";
import MentorHeaderAccount from "@/components/MentorHeaderAccount";
import { useRouter } from 'next/navigation';
import { getFirebaseAuth } from "@/lib/firebase";
import { onAuthStateChanged } from "firebase/auth";

// Re-creating the Tailwind config for use in the component
const tailwindConfig = {
  theme: {
    extend: {
      colors: {
        primary: "#00A2E8",
        "primary-dark": "#00468C",
        "primary-light": "#E6F7FF",
        background: "#F9FBFF",
      },
    },
  },
};


// Static session data removed - using dynamic mentor classes

// Static data removed - now using dynamic data from API

// Static rating data removed - now using dynamic mentor stats

const Dashboard = () => {
  const [isSidebarOpen, setIsSidebarOpen] = useState(false);
  const [isProfileDropdownOpen, setIsProfileDropdownOpen] = useState(false);
  const profileDropdownRef = useRef(null);
  const profileDropdownBtnRef = useRef(null);
  
  // Firebase auth state
  const [user, setUser] = useState(null);
  const [authLoading, setAuthLoading] = useState(true);
  const [authError, setAuthError] = useState(null);

  const [mentorDetails, setMentorDetails] = useState({});
  const [mentorClasses, setMentorClasses] = useState([]);
  const [upcomingSessionsCount, setUpcomingSessionsCount] = useState(0);
  const [totalHoursTaught, setTotalHoursTaught] = useState(0);
  const [totalBookings, setTotalBookings] = useState([]);
  const [totalEarnings, setTotalEarnings] = useState(0);
  const [pendingTasks, setPendingTasks] = useState([]);
  const [uniqueStudentCount, setUniqueStudentCount] = useState(0);
  const [loading, setLoading] = useState(true);

  const router = useRouter();
  
  const quickStats = [
    {
      icon: "fas fa-clock",
      title: "Total Hours Taught",
      value: `${totalHoursTaught}`,
      change: "+12%",
      iconBg: "bg-blue-100",
      iconColor: "text-blue-600",
      changeColor: "text-green-500",
    },
    {
      icon: "fas fa-user-graduate",
      title: "Students Enrolled",
      value: `${uniqueStudentCount}`,
      change: "Total unique",
      iconBg: "bg-green-100",
      iconColor: "text-green-600",
      changeColor: "text-gray-500",
    },
    {
      icon: "fas fa-calendar-check",
      title: "Upcoming Sessions",
      value: `${upcomingSessionsCount}`,
      change: "This week",
      iconBg: "bg-purple-100",
      iconColor: "text-purple-600",
      changeColor: "text-purple-500",
    },
    {
      icon: "fas fa-pound-sign",
      title: "Earnings This Month",
      value: "£1,840",
      change: "+£240",
      iconBg: "bg-yellow-100",
      iconColor: "text-yellow-600",
      changeColor: "text-green-500",
    },
  ];
  

  useEffect(() => {
    const fetchMentorClasses = async (uid, idToken) => {
      try {
        let apiUrl = `/api/classes?mentorId=${uid}`;
        const response = await axios.get(apiUrl, {
          headers: {
            'Authorization': `Bearer ${idToken}`,
            'Content-Type': 'application/json'
          }
        });
        const classes = response.data.classes || [];
        
        console.log('Fetched mentor classes:', classes);
        setMentorClasses(classes);

        // Fetch all bookings and calculate metrics
        let allBookings = [];
        let totalEarnings = 0;
        let calculatedHours = 0;
        let calculatedUpcoming = 0;
        let uniqueStudents = new Set(); // Track unique students
        
        // Update class capacity with actual enrollment
        const updatedClasses = await Promise.all(classes.map(async (classObj) => {
          try {
            // Fetch bookings for this class
            const bookingsResponse = await axios.get(`/api/bookings?classId=${classObj.classId}`, {
              headers: {
                'Authorization': `Bearer ${idToken}`,
                'Content-Type': 'application/json'
              }
            });
            const classBookings = bookingsResponse.data.bookings || [];
            allBookings = [...allBookings, ...classBookings];
            
            // Count unique students for this class
            const confirmedBookings = classBookings.filter(booking => 
              booking.status === 'confirmed' || booking.paymentStatus === 'paid'
            );
            
            confirmedBookings.forEach(booking => {
              if (booking.studentId) {
                uniqueStudents.add(booking.studentId);
              }
            });
            
            // Calculate earnings from confirmed/paid bookings
            confirmedBookings.forEach(booking => {
              // Use booking subtotal first, then class pricing as fallback
              const bookingAmount = parseFloat(booking.pricing?.subtotal || 0);
              const classAmount = parseFloat(classObj.pricing?.subtotal || 0);
              totalEarnings += bookingAmount > 0 ? bookingAmount : classAmount;
            });
            
            // Update class with actual enrollment count
            return {
              ...classObj,
              capacity: {
                ...classObj.capacity,
                currentEnrollment: confirmedBookings.length
              }
            };
            
          } catch (error) {
            console.error(`Error fetching bookings for class ${classObj.classId}:`, error);
            return classObj;
          }
        }));
        
        // Calculate hours and upcoming sessions from updated classes
        for (const classObj of updatedClasses) {
          if (classObj.schedule && classObj.schedule.weeklySchedule) {
            calculatedHours += calculateTotalHoursTaught(classObj.schedule);
            calculatedUpcoming += getUpcomingSessionsCount(classObj.schedule);
          }
        }
        
        console.log('Calculated metrics:', { 
          allBookings, 
          totalEarnings, 
          calculatedHours, 
          calculatedUpcoming,
          uniqueStudentCount: uniqueStudents.size 
        });
        
        // Set updated classes with correct enrollment counts
        setMentorClasses(updatedClasses);
        setTotalBookings(allBookings);
        setTotalEarnings(totalEarnings);
        setTotalHoursTaught(calculatedHours);
        setUpcomingSessionsCount(calculatedUpcoming);
        
        // Store unique student count in state
        setUniqueStudentCount(uniqueStudents.size);
        
      } catch (error) {
        console.error('Error fetching mentor classes:', error);
      }
    };



    // Fetch mentor details from API
    const fetchMentorDetails = async (user, idToken) => {
      console.log(user,'user user user');
      
      try {
        if (user?.uid) {
          const response = await axios.get(
            `/api/mentors/${user.uid}`,
            {
              headers: {
                'Authorization': `Bearer ${idToken}`,
                'Content-Type': 'application/json'
              }
            }
          );

          const mentorData = response.data?.mentor;
          setMentorDetails(mentorData);
          localStorage.setItem("mentor", JSON.stringify(mentorData));
          await fetchMentorClasses(mentorData.uid, idToken);
          
          // Generate pending tasks based on profile completeness
          const tasks = [];
          if (!mentorData.photoURL || mentorData.photoURL === '') {
            tasks.push({
              text: "Add profile picture",
              subtext: "Increase student trust",
              color: "bg-blue-50",
              dotColor: "bg-blue-500",
              action: "Upload"
            });
          }
          if (!mentorData.backgroundChecked) {
            tasks.push({
              text: "Complete background check",
              subtext: "Required for verification",
              color: "bg-red-50",
              dotColor: "bg-red-500",
              action: "Complete"
            });
          }
          setPendingTasks(tasks);
        }
        setLoading(false);
      } catch (error) {
        console.error("Error fetching mentor details:", error);
        if (error.response?.status === 401) {
          // Unauthorized - redirect to login
          router.push('/getstarted');
          return;
        }
        setAuthError(error);
        setLoading(false);
      }
    };

    // Firebase auth state listener
<<<<<<< HEAD
    const unsubscribe = onAuthStateChanged(auth, async (currentUser) => {
      try {
        setUser(currentUser);
        setAuthLoading(false);
        
        if (currentUser) {
          // Get Firebase ID token
          const idToken = await currentUser.getIdToken();
          
          // Verify user is a mentor by calling Firebase auth endpoint
          try {
            const userProfileResponse = await axios.get(
              '/api/firebase-auth/me',
              {
                headers: {
                  'Authorization': `Bearer ${idToken}`,
                  'Content-Type': 'application/json'
=======
    const authInstance = getFirebaseAuth();
    if (!authInstance) {
      return;
    }

    const unsubscribe = onAuthStateChanged(
      authInstance,
      async (currentUser) => {
        try {
          setUser(currentUser);
          setAuthLoading(false);

          if (currentUser) {
            // Get Firebase ID token
            const idToken = await currentUser.getIdToken();

            // Verify user is a mentor by calling Firebase auth endpoint
            try {
              const userProfileResponse = await axios.get(
                'https://rootsnwings-api-944856745086.europe-west2.run.app/firebase-auth/me',
                {
                  headers: {
                    'Authorization': `Bearer ${idToken}`,
                    'Content-Type': 'application/json'
                  }
>>>>>>> 6ded3ce3
                }
              );

              const userProfile = userProfileResponse.data;
              if (!userProfile.roles.includes('mentor')) {
                router.push('/');
                return;
              }

              // Fetch mentor details with Firebase auth
              await fetchMentorDetails(currentUser, idToken);

            } catch (profileError) {
              console.error('Error fetching user profile:', profileError);
              if (profileError.response?.status === 401) {
                router.push('/getstarted');
                return;
              }
              setAuthError(profileError);
            }
          }
        } catch (error) {
          console.error('Firebase auth error:', error);
          setAuthError(error);
          setAuthLoading(false);
        }
      },
      (error) => {
        console.error('Firebase auth listener error:', error);
        setAuthError(error);
        setAuthLoading(false);
      }
    );

    const handleResize = () => {
      if (window.innerWidth >= 768) {
        setIsSidebarOpen(false);
      }
    };
    window.addEventListener("resize", handleResize);
    
    return () => {
      unsubscribe();
      window.removeEventListener("resize", handleResize);
    };
  }, [router]);


  console.log(totalBookings,'totalBookings totalBookings');


  useEffect(() => {
    const handleOutsideClick = (event) => {
      if (
        profileDropdownRef.current &&
        !profileDropdownRef.current.contains(event.target) &&
        profileDropdownBtnRef.current &&
        !profileDropdownBtnRef.current.contains(event.target)
      ) {
        setIsProfileDropdownOpen(false);
      }
    };
    document.addEventListener("mousedown", handleOutsideClick);
    return () => document.removeEventListener("mousedown", handleOutsideClick);
  }, [profileDropdownRef, profileDropdownBtnRef]);

  const toggleSidebar = () => {
    setIsSidebarOpen(!isSidebarOpen);
  };

  const toggleProfileDropdown = () => {
    setIsProfileDropdownOpen(!isProfileDropdownOpen);
  };

  const handleStatCardClick = (title) => {
    console.log(`Stat card clicked: ${title}`);
    // Add navigation logic here
  };

  const handleProfileDropdownClick = () => {
    setIsProfileDropdownOpen(!isProfileDropdownOpen);
  };

  // Show loading state while Firebase auth loads
  if (authLoading || loading) {
    return (
      <div className="bg-gray-50 font-sans min-h-screen flex items-center justify-center">
        <div className="text-center">
          <div className="w-12 h-12 border-4 border-blue-500 border-t-transparent rounded-full animate-spin mx-auto mb-4"></div>
          <p className="text-gray-600">Loading dashboard...</p>
        </div>
      </div>
    );
  }

  // Show error state if Firebase auth failed
  if (authError) {
    return (
      <div className="bg-gray-50 font-sans min-h-screen flex items-center justify-center">
        <div className="text-center">
          <div className="text-red-500 text-6xl mb-4">
            <i className="fas fa-exclamation-triangle"></i>
          </div>
          <h2 className="text-2xl font-bold text-gray-900 mb-2">Authentication Error</h2>
          <p className="text-gray-600 mb-4">Unable to load dashboard. Please try again.</p>
          <div className="space-x-4">
            <button 
              onClick={() => window.location.reload()}
              className="px-6 py-2 bg-blue-500 text-white rounded-lg hover:bg-blue-600"
            >
              Retry
            </button>
            <button 
              onClick={() => router.push('/getstarted')}
              className="px-6 py-2 border border-gray-300 text-gray-700 rounded-lg hover:bg-gray-50"
            >
              Go to Login
            </button>
          </div>
        </div>
      </div>
    );
  }

  // Redirect if user is not authenticated
  if (!user) {
    router.push('/getstarted');
    return null;
  }

  return (
    <>
      <Head>
        <title>Mentor Dashboard - Roots & Wings</title>
        {/* <script src="https://cdn.tailwindcss.com"></script> */}
        <link
          href="https://cdnjs.cloudflare.com/ajax/libs/font-awesome/6.0.0/css/all.min.css"
          rel="stylesheet"
        />
        <style>{`
          html, body { background-color: ${tailwindConfig.theme.extend.colors["background"]}; }
          .font-sans { font-family: ui-sans-serif, system-ui, -apple-system, BlinkMacSystemFont, "Segoe UI", Roboto, "Helvetica Neue", Arial, "Noto Sans", sans-serif, "Apple Color Emoji", "Segoe UI Emoji", "Segoe UI Symbol", "Noto Color Emoji"; }
          /* Custom transitions for sidebar */
          .sidebar-transition {
            transition-property: transform;
            transition-duration: 300ms;
            transition-timing-function: cubic-bezier(0.4, 0, 0.2, 1);
          }
        `}</style>
      </Head>
      <body className="bg-background font-sans">
        {/* Header */}
        <header className="bg-white shadow-sm border-b border-gray-200 sticky top-0 z-40">
          <div className="flex items-center justify-between px-6 py-4">
            {/* Left: Logo & Mobile Menu */}
            <div className="flex items-center space-x-4">
              <button
                id="mobile-menu-btn"
                className="md:hidden text-gray-600 hover:text-primary"
                onClick={toggleSidebar}
              >
                <i className="fas fa-bars text-xl"></i>
              </button>
              <h1 className="text-2xl font-bold text-primary-dark">
                Roots & Wings
              </h1>
              <span className="hidden md:block text-sm text-gray-500">
                Mentor Portal
              </span>
            </div>

            {/* Right: Profile Dropdown */}
            <MentorHeaderAccount
              isProfileDropdownOpen={isProfileDropdownOpen}
              handleProfileDropdownClick={handleProfileDropdownClick}
              user={user}
              mentorDetails={mentorDetails}
            />
          </div>
        </header>

        <div className="flex">
          {/* Sidebar */}
          <MentorSideBase
            isSidebarOpen={isSidebarOpen}
            navItems={navItems}
            activeTab={1}
          />

          {/* Main Content */}
          <main className="flex-1 md:ml-0 p-6">
            {/* Welcome Banner */}
            <div className="bg-gradient-to-r from-primary to-primary-dark rounded-2xl p-8 text-white mb-8">
              <div className="flex items-center justify-between">
                <div>
                  <h1 className="text-3xl font-bold mb-2">
                    Welcome back, {user.displayName}! 👋
                  </h1>
                  <p className="text-blue-100 text-lg mb-4">
                    Let's inspire students today.
                  </p>
                  <p className="text-blue-200 text-sm">
                    <i className="fas fa-calendar mr-2"></i>
                    {new Date().toLocaleDateString("en-US", {
                      weekday: "long",
                      year: "numeric",
                      month: "long",
                      day: "numeric",
                    })}
                  </p>
                </div>
                <div className="hidden md:flex space-x-4">
                  <button className="bg-white text-primary px-6 py-3 rounded-lg font-semibold hover:bg-gray-100 transition-colors">
                    <i className="fas fa-tachometer-alt mr-2"></i>
                    View Dashboard
                  </button>
                  <button
                    onClick={() =>
                      (window.location.href = "/mentor/hostaclass")
                    }
                    className="bg-blue-600 text-white px-6 py-3 rounded-lg font-semibold hover:bg-blue-700 transition-colors"
                  >
                    <i className="fas fa-play mr-2"></i>
                    Host Session Now
                  </button>
                </div>
              </div>
            </div>

            {/* Quick Stats */}
            <div className="grid grid-cols-1 md:grid-cols-2 lg:grid-cols-4 gap-6 mb-8">
              {quickStats.map((stat, index) => (
                <div
                  key={index}
                  className="bg-gradient-to-br from-white to-slate-50 rounded-xl p-6 border border-gray-200 cursor-pointer transition-all duration-300 ease-in-out hover:-translate-y-1 hover:shadow-xl"
                  onClick={() => handleStatCardClick(stat.title)}
                >
                  <div className="flex items-center justify-between mb-4">
                    <div
                      className={`w-12 h-12 ${stat.iconBg} rounded-lg flex items-center justify-center`}
                    >
                      <i
                        className={`${stat.icon} ${stat.iconColor} text-xl`}
                      ></i>
                    </div>
                    <span className={`${stat.changeColor} text-sm font-medium`}>
                      {stat.change}
                    </span>
                  </div>
                  <h3 className="text-2xl font-bold text-gray-900 mb-1">
                    {stat.value}
                  </h3>
                  <p className="text-gray-600 text-sm">{stat.title}</p>
                </div>
              ))}
            </div>

            {/* Content Grid */}
            <div className="grid lg:grid-cols-3 gap-8">
              {/* Left Column */}
              <div className="lg:col-span-2 space-y-8">
                {/* Upcoming Sessions */}
                <div className="bg-white rounded-xl p-6 border border-gray-200">
                  <div className="flex items-center justify-between mb-6">
                    <h2 className="text-xl font-bold text-gray-900">
                      Your Next Sessions
                    </h2>
                    <a
                      href="#"
                      className="text-primary hover:underline text-sm font-medium"
                    >
                      View all
                    </a>
                  </div>

                  <div className="space-y-4">
                    {mentorClasses.length > 0  &&  mentorClasses.filter(classObj => classObj.status === 'active').length ? mentorClasses.filter(classObj => classObj.status === 'active').slice(0, 3).map((classObj, index) => (
                      <div
                        key={index}
                        className="flex items-center justify-between p-4 bg-gray-50 rounded-lg"
                      >
                        <div className="flex items-center space-x-4">
                          <div
                            className={`w-12 h-12 bg-primary rounded-full flex items-center justify-center`}
                          >
                            <span className="text-white font-semibold text-sm">
                              {classObj.title?.charAt(0) || 'C'}
                            </span>
                          </div>
                          <div>
                            <h4 className="font-semibold text-gray-900">
                              {classObj.title}
                            </h4>
                            <p className="text-gray-600 text-sm">
                              {classObj.subject} • {classObj.type}
                            </p>
                            <p className="text-gray-500 text-xs">
                              {classObj.schedule?.weeklySchedule?.[0]?.day} • {classObj.schedule?.weeklySchedule?.[0]?.startTime}
                            </p>
                          </div>
                        </div>
                        <div className="flex space-x-2">
                          <button 
                            onClick={() => window.location.href = `/mentor/classes${classObj.classId}`}
                            className="bg-primary text-white px-4 py-2 rounded-lg text-sm hover:bg-primary-dark transition-colors"
                          >
                            <i className="fas fa-eye mr-1"></i>
                            View Class
                          </button>
                          <button className="text-gray-500 hover:text-gray-700 p-2">
                            <i className="fas fa-ellipsis-h"></i>
                          </button>
                        </div>
                      </div>
                    )) : (
                      <div className="text-center py-8">
                        <div className="w-16 h-16 bg-gray-100 rounded-full mx-auto mb-4 flex items-center justify-center">
                          <i className="fas fa-chalkboard-teacher text-gray-400 text-xl"></i>
                        </div>
                        <h4 className="text-lg font-semibold text-gray-900 mb-2">No Classes Yet</h4>
                        <p className="text-gray-600 mb-4">Start by hosting your first class to see sessions here</p>
                        <button 
                          onClick={() => window.location.href = '/mentor/hostaclass'}
                          className="bg-primary text-white px-6 py-2 rounded-lg hover:bg-primary-dark transition-colors"
                        >
                          <i className="fas fa-plus mr-2"></i>Host a Class
                        </button>
                      </div>
                    )}
                  </div>
                </div>

                {/* Active Classes */}
                <div className="bg-white rounded-xl p-6 border border-gray-200">
                  <div className="flex items-center justify-between mb-6">
                    <h2 className="text-xl font-bold text-gray-900">
                      Active Classes & Batches
                    </h2>
                    <a
                      href="#"
                      className="text-primary hover:underline text-sm font-medium"
                    >
                      Manage all
                    </a>
                  </div>

                  <div className="space-y-4">
                    {mentorClasses.length > 0 ? mentorClasses.map((classObj, index) => (
                      <div
                        key={index}
                        className="border border-gray-200 rounded-lg p-4"
                      >
                        <div className="flex items-center justify-between mb-3">
                          <h3 className="font-semibold text-gray-900">
                            {classObj.title}
                          </h3>
                          <span
                            className={`${classObj.status === 'approved' ? 'bg-green-100 text-green-800' : classObj.status === 'pending' ? 'bg-yellow-100 text-yellow-800' : 'bg-gray-100 text-gray-800'} text-xs px-2 py-1 rounded-full font-medium`}
                          >
                            {classObj.status || 'active'}
                          </span>
                        </div>
                        <div className="grid md:grid-cols-3 gap-4 text-sm">
                          <div>
                            <p className="text-gray-500">Capacity</p>
                            <p className="font-semibold">{classObj.capacity?.currentEnrollment || 0}/{classObj.capacity?.maxStudents || 0} students</p>
                          </div>
                          <div>
                            <p className="text-gray-500">Schedule</p>
                            <p className="font-semibold">{classObj.schedule?.weeklySchedule?.[0]?.day} • {classObj.schedule?.weeklySchedule?.[0]?.startTime}</p>
                          </div>
                          <div>
                            <p className="text-gray-500">Type & Format</p>
                            <p className="font-semibold">{classObj.type} • {classObj.format}</p>
                          </div>
                        </div>
                        <div className="mt-4 flex space-x-3">
                          <button 
                            onClick={() => window.location.href = `/mentor/classes${classObj.classId}`}
                            className="bg-primary text-white px-4 py-2 rounded-lg text-sm hover:bg-primary-dark transition-colors"
                          >
                            Manage Class
                          </button>
                          <button 
                            onClick={() => window.location.href = `/mentor/classes${classObj.classId}/students`}
                            className="border border-gray-300 text-gray-700 px-4 py-2 rounded-lg text-sm hover:bg-gray-50 transition-colors"
                          >
                            View Students
                          </button>
                        </div>
                      </div>
                    )) : (
                      <div className="text-center py-8">
                        <div className="w-16 h-16 bg-gray-100 rounded-full mx-auto mb-4 flex items-center justify-center">
                          <i className="fas fa-plus-circle text-gray-400 text-xl"></i>
                        </div>
                        <h4 className="text-lg font-semibold text-gray-900 mb-2">No Active Classes</h4>
                        <p className="text-gray-600 mb-4">Create your first class to start teaching</p>
                        <button 
                          onClick={() => window.location.href = '/mentor/hostaclass'}
                          className="bg-primary text-white px-6 py-2 rounded-lg hover:bg-primary-dark transition-colors"
                        >
                          <i className="fas fa-plus mr-2"></i>Host a Class
                        </button>
                      </div>
                    )}
                  </div>
                </div>
              </div>

              {/* Right Column */}
              <div className="space-y-6">
                {/* Pending Tasks */}
                <div className="bg-white rounded-xl p-6 border border-gray-200">
                  <div className="flex items-center justify-between mb-4">
                    <h3 className="text-lg font-bold text-gray-900">
                      Pending Tasks
                    </h3>
                    <span className="bg-red-100 text-red-800 text-xs px-2 py-1 rounded-full font-medium">
                      {pendingTasks.length} new
                    </span>
                  </div>

                  <div className="space-y-3">
                    {pendingTasks.map((task, index) => (
                      <div
                        key={index}
                        className={`flex items-center space-x-3 p-3 ${task.color} rounded-lg`}
                      >
                        <div
                          className={`w-2 h-2 ${task.dotColor} rounded-full`}
                        ></div>
                        <div className="flex-1">
                          <p className="text-sm font-medium text-gray-900">
                            {task.text}
                          </p>
                          <p className="text-xs text-gray-500">
                            {task.subtext}
                          </p>
                        </div>
                        <button className="text-xs text-primary hover:underline">
                          {task.action}
                        </button>
                      </div>
                    ))}
                  </div>
                </div>

                {/* Promote Yourself */}
                <div className="bg-gradient-to-br from-green-50 to-blue-50 rounded-xl p-6 border border-green-200">
                  <div className="text-center">
                    <div className="w-16 h-16 bg-green-100 rounded-full mx-auto mb-4 flex items-center justify-center">
                      <i className="fas fa-bullhorn text-green-600 text-2xl"></i>
                    </div>
                    <h3 className="text-lg font-bold text-gray-900 mb-2">
                      Want more students?
                    </h3>
                    <p className="text-gray-600 text-sm mb-4">
                      Boost your profile visibility and attract more learners!
                    </p>

                    <div className="space-y-2">
                      <button className="w-full bg-green-500 text-white px-4 py-2 rounded-lg text-sm hover:bg-green-600 transition-colors">
                        <i className="fas fa-star mr-2"></i>
                        Add Testimonial
                      </button>
                      <button className="w-full border border-green-300 text-green-700 px-4 py-2 rounded-lg text-sm hover:bg-green-50 transition-colors">
                        <i className="fas fa-share mr-2"></i>
                        Share Profile
                      </button>
                      <button className="w-full border border-green-300 text-green-700 px-4 py-2 rounded-lg text-sm hover:bg-green-50 transition-colors">
                        <i className="fas fa-award mr-2"></i>
                        Join Spotlight
                      </button>
                    </div>
                  </div>
                </div>

                {/* Rating Summary */}
                <div className="bg-white rounded-xl p-6 border border-gray-200">
                  <h3 className="text-lg font-bold text-gray-900 mb-4">
                    Your Rating
                  </h3>
                  <div className="text-center">
                    <div className="text-4xl font-bold text-gray-900 mb-1">
                      {mentorDetails.stats?.avgRating ? mentorDetails.stats.avgRating.toFixed(1) : '0.0'}
                    </div>
                    <div className="flex justify-center mb-2">
                      <div className="flex text-yellow-400">
                        {[1, 2, 3, 4, 5].map((star) => (
                          <i 
                            key={star}
                            className={`fas fa-star ${
                              star <= Math.round(mentorDetails.stats?.avgRating || 0) 
                                ? 'text-yellow-400' 
                                : 'text-gray-300'
                            }`}
                          ></i>
                        ))}
                      </div>
                    </div>
                    <p className="text-gray-600 text-sm mb-4">
                      Based on {mentorDetails.stats?.totalReviews || 0} reviews
                    </p>

                    {mentorDetails.stats?.totalReviews > 0 ? (
                      <div className="space-y-2 text-left">
                        <p className="text-sm text-gray-600 text-center">
                          Rating breakdown coming soon
                        </p>
                      </div>
                    ) : (
                      <div className="text-center py-4">
                        <p className="text-sm text-gray-500 mb-2">No reviews yet</p>
                        <p className="text-xs text-gray-400">Start teaching to get your first review!</p>
                      </div>
                    )}
                  </div>
                </div>
              </div>
            </div>
          </main>
        </div>

        {/* Mobile Sidebar Overlay */}
        {isSidebarOpen && (
          <div
            id="sidebar-overlay"
            className="fixed inset-0 bg-black bg-opacity-50 z-20 md:hidden"
            onClick={toggleSidebar}
          ></div>
        )}
      </body>
    </>
  );
};

export default Dashboard;<|MERGE_RESOLUTION|>--- conflicted
+++ resolved
@@ -252,25 +252,6 @@
     };
 
     // Firebase auth state listener
-<<<<<<< HEAD
-    const unsubscribe = onAuthStateChanged(auth, async (currentUser) => {
-      try {
-        setUser(currentUser);
-        setAuthLoading(false);
-        
-        if (currentUser) {
-          // Get Firebase ID token
-          const idToken = await currentUser.getIdToken();
-          
-          // Verify user is a mentor by calling Firebase auth endpoint
-          try {
-            const userProfileResponse = await axios.get(
-              '/api/firebase-auth/me',
-              {
-                headers: {
-                  'Authorization': `Bearer ${idToken}`,
-                  'Content-Type': 'application/json'
-=======
     const authInstance = getFirebaseAuth();
     if (!authInstance) {
       return;
@@ -296,7 +277,6 @@
                     'Authorization': `Bearer ${idToken}`,
                     'Content-Type': 'application/json'
                   }
->>>>>>> 6ded3ce3
                 }
               );
 
